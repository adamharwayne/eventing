// +build e2e

/*
Copyright 2019 The Knative Authors
Licensed under the Apache License, Version 2.0 (the "License");
you may not use this file except in compliance with the License.
You may obtain a copy of the License at

    http://www.apache.org/licenses/LICENSE-2.0

Unless required by applicable law or agreed to in writing, software
distributed under the License is distributed on an "AS IS" BASIS,
WITHOUT WARRANTIES OR CONDITIONS OF ANY KIND, either express or implied.
See the License for the specific language governing permissions and
limitations under the License.
*/

package e2e

import (
	"fmt"
	"testing"

	"github.com/knative/eventing/test"
<<<<<<< HEAD
	"github.com/knative/pkg/test/logging"
=======
	pkgTest "github.com/knative/pkg/test"
	corev1 "k8s.io/api/core/v1"
	"k8s.io/apimachinery/pkg/api/errors"
>>>>>>> 8d8ececb
	metav1 "k8s.io/apimachinery/pkg/apis/meta/v1"
	"k8s.io/apimachinery/pkg/util/uuid"
)

const (
	channelName      = "e2e-singleevent"
	subscriberName   = "e2e-singleevent-subscriber"
	senderName       = "e2e-singleevent-sender"
	subscriptionName = "e2e-singleevent-subscription"
	routeName        = "e2e-singleevent-route"
)

<<<<<<< HEAD
=======
func namespaceExists(t *testing.T, clients *test.Clients) (string, func()) {
	shutdown := func() {}
	ns := pkgTest.Flags.Namespace
	t.Logf("Namespace: %s", ns)

	nsSpec, err := clients.Kube.Kube.CoreV1().Namespaces().Get(ns, metav1.GetOptions{})

	if err != nil && errors.IsNotFound(err) {
		nsSpec = &corev1.Namespace{ObjectMeta: metav1.ObjectMeta{Name: ns}}
		t.Logf("Creating Namespace: %s", ns)
		nsSpec, err = clients.Kube.Kube.CoreV1().Namespaces().Create(nsSpec)
		if err != nil {
			t.Fatalf("Failed to create Namespace: %s; %v", ns, err)
		} else {
			shutdown = func() {
				clients.Kube.Kube.CoreV1().Namespaces().Delete(nsSpec.Name, nil)
				// TODO: this is a bit hacky but in order for the tests to work
				// correctly for a clean namespace to be created we need to also
				// wait for it to be removed.
				// To fix this we could generate namespace names.
				// This only happens when the namespace provided does not exist.
				//
				// wait up to 120 seconds for the namespace to be removed.
				t.Logf("Deleting Namespace: %s", ns)
				for i := 0; i < 120; i++ {
					time.Sleep(1 * time.Second)
					if _, err := clients.Kube.Kube.CoreV1().Namespaces().Get(ns, metav1.GetOptions{}); err != nil && errors.IsNotFound(err) {
						t.Logf("Namespace has been deleted")
						// the namespace is gone.
						break
					}
				}
			}
		}
	}
	return ns, shutdown
}

>>>>>>> 8d8ececb
func TestSingleBinaryEvent(t *testing.T) {
	SingleEvent(t, test.CloudEventEncodingBinary)
}

func TestSingleStructuredEvent(t *testing.T) {
	SingleEvent(t, test.CloudEventEncodingStructured)
}

func SingleEvent(t *testing.T, encoding string) {
	clients, cleaner := Setup(t, t.Logf)

	// verify namespace
	ns, cleanupNS := NamespaceExists(t, clients, logger)
	defer cleanupNS()

	// TearDown() needs to be deferred after cleanupNS(). Otherwise the namespace is deleted and all
	// resources in it. So when TearDown() runs, it spews a lot of not found errors.
	defer TearDown(clients, cleaner, t.Logf)

	// create logger pod
	t.Logf("creating subscriber pod")
	selector := map[string]string{"e2etest": string(uuid.NewUUID())}
	subscriberPod := test.EventLoggerPod(routeName, ns, selector)
	if err := CreatePod(clients, subscriberPod, t.Logf, cleaner); err != nil {
		t.Fatalf("Failed to create event logger pod: %v", err)
	}
	if err := WaitForAllPodsRunning(clients, t.Logf, ns); err != nil {
		t.Fatalf("Error waiting for logger pod to become running: %v", err)
	}
	t.Logf("subscriber pod running")

	subscriberSvc := test.Service(routeName, ns, selector)
	if err := CreateService(clients, subscriberSvc, t.Logf, cleaner); err != nil {
		t.Fatalf("Failed to create event logger service: %v", err)
	}

	// Reload subscriberPod to get IP
	subscriberPod, err := clients.Kube.Kube.CoreV1().Pods(subscriberPod.Namespace).Get(subscriberPod.Name, metav1.GetOptions{})
	if err != nil {
		t.Fatalf("Failed to get subscriber pod: %v", err)
	}

	// create channel

	t.Logf("Creating Channel and Subscription")
	if test.EventingFlags.Provisioner == "" {
		t.Fatal("ClusterChannelProvisioner must be set to a non-empty string. Either do not specify --clusterChannelProvisioner or set to something other than the empty string")
	}
	channel := test.Channel(channelName, ns, test.ClusterChannelProvisioner(test.EventingFlags.Provisioner))
	t.Logf("channel: %#v", channel)
	sub := test.Subscription(subscriptionName, ns, test.ChannelRef(channelName), test.SubscriberSpecForService(routeName), nil)
	t.Logf("sub: %#v", sub)

	if err := WithChannelAndSubscriptionReady(clients, channel, sub, t.Logf, cleaner); err != nil {
		t.Fatalf("The Channel or Subscription were not marked as Ready: %v", err)
	}

	// create sender pod

	t.Logf("Creating event sender")
	body := fmt.Sprintf("TestSingleEvent %s", uuid.NewUUID())
	event := test.CloudEvent{
		Source:   senderName,
		Type:     "test.eventing.knative.dev",
		Data:     fmt.Sprintf(`{"msg":%q}`, body),
		Encoding: encoding,
	}
	url := fmt.Sprintf("http://%s", channel.Status.Address.Hostname)
	pod := test.EventSenderPod(senderName, ns, url, event)
	t.Logf("sender pod: %#v", pod)
	if err := CreatePod(clients, pod, t.Logf, cleaner); err != nil {
		t.Fatalf("Failed to create event sender pod: %v", err)
	}

	if err := WaitForLogContent(clients, t.Logf, routeName, subscriberPod.Spec.Containers[0].Name, ns, body); err != nil {
		PodLogs(clients, senderName, "sendevent", ns, t.Logf)
		PodLogs(clients, senderName, "istio-proxy", ns, t.Logf)
		t.Fatalf("String %q not found in logs of subscriber pod %q: %v", body, routeName, err)
	}
}<|MERGE_RESOLUTION|>--- conflicted
+++ resolved
@@ -20,15 +20,12 @@
 import (
 	"fmt"
 	"testing"
+	"time"
 
 	"github.com/knative/eventing/test"
-<<<<<<< HEAD
-	"github.com/knative/pkg/test/logging"
-=======
 	pkgTest "github.com/knative/pkg/test"
 	corev1 "k8s.io/api/core/v1"
 	"k8s.io/apimachinery/pkg/api/errors"
->>>>>>> 8d8ececb
 	metav1 "k8s.io/apimachinery/pkg/apis/meta/v1"
 	"k8s.io/apimachinery/pkg/util/uuid"
 )
@@ -41,8 +38,6 @@
 	routeName        = "e2e-singleevent-route"
 )
 
-<<<<<<< HEAD
-=======
 func namespaceExists(t *testing.T, clients *test.Clients) (string, func()) {
 	shutdown := func() {}
 	ns := pkgTest.Flags.Namespace
@@ -81,7 +76,6 @@
 	return ns, shutdown
 }
 
->>>>>>> 8d8ececb
 func TestSingleBinaryEvent(t *testing.T) {
 	SingleEvent(t, test.CloudEventEncodingBinary)
 }
@@ -94,7 +88,7 @@
 	clients, cleaner := Setup(t, t.Logf)
 
 	// verify namespace
-	ns, cleanupNS := NamespaceExists(t, clients, logger)
+	ns, cleanupNS := NamespaceExists(t, clients, t.Logf)
 	defer cleanupNS()
 
 	// TearDown() needs to be deferred after cleanupNS(). Otherwise the namespace is deleted and all
