/*
Copyright 2018 The Knative Authors

Licensed under the Apache License, Version 2.0 (the "License");
you may not use this file except in compliance with the License.
You may obtain a copy of the License at

    http://www.apache.org/licenses/LICENSE-2.0

Unless required by applicable law or agreed to in writing, software
distributed under the License is distributed on an "AS IS" BASIS,
WITHOUT WARRANTIES OR CONDITIONS OF ANY KIND, either express or implied.
See the License for the specific language governing permissions and
limitations under the License.
*/

package main

import (
	"context"
	"flag"
	"log"
	"net/http"
	"os"
	"time"

	"github.com/knative/eventing/pkg/reconciler/v1alpha1/broker"
<<<<<<< HEAD
=======
	"github.com/knative/eventing/pkg/reconciler/v1alpha1/channel"
>>>>>>> 76603c83
	"github.com/knative/eventing/pkg/reconciler/v1alpha1/namespace"
	"github.com/knative/eventing/pkg/reconciler/v1alpha1/subscription"
	"github.com/knative/eventing/pkg/reconciler/v1alpha1/trigger"
	"k8s.io/apimachinery/pkg/runtime"
	"sigs.k8s.io/controller-runtime/pkg/controller"
	"sigs.k8s.io/controller-runtime/pkg/manager"

	// Uncomment the following line to load the gcp plugin (only required to authenticate against GKE clusters).
	_ "k8s.io/client-go/plugin/pkg/client/auth/gcp"

	eventingv1alpha1 "github.com/knative/eventing/pkg/apis/eventing/v1alpha1"
	"github.com/knative/eventing/pkg/logconfig"
	istiov1alpha3 "github.com/knative/pkg/apis/istio/v1alpha3"
	"github.com/knative/pkg/configmap"
	"github.com/knative/pkg/logging"
	"github.com/knative/pkg/logging/logkey"
	"github.com/knative/pkg/signals"
	"github.com/knative/pkg/system"
	"github.com/prometheus/client_golang/prometheus/promhttp"
	"go.uber.org/zap"
	"k8s.io/client-go/kubernetes"
	controllerruntime "sigs.k8s.io/controller-runtime/pkg/client/config"
	logf "sigs.k8s.io/controller-runtime/pkg/runtime/log"
)

const (
	metricsScrapeAddr = ":9090"
	metricsScrapePath = "/metrics"
)

var (
	hardcodedLoggingConfig bool
)

// SchemeFunc adds types to a Scheme.
type SchemeFunc func(*runtime.Scheme) error

// ProvideFunc adds a controller to a Manager.
type ProvideFunc func(manager.Manager, *zap.Logger) (controller.Controller, error)

func main() {
	flag.Parse()
	logf.SetLogger(logf.ZapLogger(false))

	// Read the logging config and setup a logger.
	cm := getLoggingConfigOrDie()

	config, err := logging.NewConfigFromMap(cm, logconfig.Controller)
	if err != nil {
		log.Fatalf("Error parsing logging configuration: %v", err)
	}
	logger, atomicLevel := logging.NewLoggerFromConfig(config, logconfig.Controller)
	defer logger.Sync()
	logger = logger.With(zap.String(logkey.ControllerType, logconfig.Controller))

	logger.Info("Starting the controller")

	// set up signals so we handle the first shutdown signal gracefully
	stopCh := signals.SetupSignalHandler()

	cfg, err := controllerruntime.GetConfig()
	if err != nil {
		logger.Fatalf("Error building kubeconfig: %v", err)
	}

	kubeClient, err := kubernetes.NewForConfig(cfg)
	if err != nil {
		logger.Fatalf("Error building kubernetes clientset: %v", err)
	}

	// Watch the logging config map and dynamically update logging levels.
	configMapWatcher := configmap.NewInformedWatcher(kubeClient, system.Namespace())
	configMapWatcher.Watch(logconfig.ConfigMapName(), logging.UpdateLevelFromConfigMap(logger, atomicLevel, logconfig.Controller, logconfig.Controller))
	if err = configMapWatcher.Start(stopCh); err != nil {
		logger.Fatalf("Failed to start controller config map watcher: %v", err)
	}

	// Setup a Manager
	mgr, err := manager.New(cfg, manager.Options{})
	if err != nil {
		logger.Fatalf("Failed to create manager: %v", err)
	}

	// Add custom types to this array to get them into the manager's scheme.
	schemeFuncs := []SchemeFunc{
		istiov1alpha3.AddToScheme,
		eventingv1alpha1.AddToScheme,
	}
	for _, schemeFunc := range schemeFuncs {
		if err = schemeFunc(mgr.GetScheme()); err != nil {
			logger.Fatalf("Error adding type to manager's scheme: %v", err)
		}
	}

	// Add each controller's ProvideController func to this list to have the
	// manager run it.
	providers := []ProvideFunc{
		subscription.ProvideController,
<<<<<<< HEAD
		broker.ProvideController(logger.Desugar(),
=======
		channel.ProvideController,
		broker.ProvideController(
>>>>>>> 76603c83
			broker.ReconcilerArgs{
				IngressImage:              getRequiredEnv("BROKER_INGRESS_IMAGE"),
				IngressServiceAccountName: getRequiredEnv("BROKER_INGRESS_SERVICE_ACCOUNT"),
				FilterImage:               getRequiredEnv("BROKER_FILTER_IMAGE"),
				FilterServiceAccountName:  getRequiredEnv("BROKER_FILTER_SERVICE_ACCOUNT"),
			}),
<<<<<<< HEAD
		trigger.ProvideController(logger.Desugar()),
		namespace.ProvideController(logger.Desugar()),
=======
		trigger.ProvideController,
		namespace.ProvideController,
>>>>>>> 76603c83
	}
	for _, provider := range providers {
		if _, err = provider(mgr, logger.Desugar()); err != nil {
			logger.Fatalf("Error adding controller to manager: %v", err)
		}
	}

	// Start the Manager
	go func() {
		if localErr := mgr.Start(stopCh); localErr != nil {
			logger.Fatalf("Error starting manager: %v", localErr)
		}
	}()

	// Start the endpoint that Prometheus scraper talks to
	srv := &http.Server{Addr: metricsScrapeAddr}
	http.Handle(metricsScrapePath, promhttp.Handler())
	go func() {
		logger.Infof("Starting metrics listener at %s", metricsScrapeAddr)
		if localErr := srv.ListenAndServe(); localErr != nil {
			logger.Infof("Httpserver: ListenAndServe() finished with error: %s", localErr)
		}
	}()

	<-stopCh

	// Close the http server gracefully
	ctx, cancel := context.WithTimeout(context.Background(), 5*time.Second)
	defer cancel()
	srv.Shutdown(ctx)
}

func init() {
	flag.BoolVar(&hardcodedLoggingConfig, "hardCodedLoggingConfig", false, "If true, use the hard coded logging config. It is intended to be used only when debugging outside a Kubernetes cluster.")
}

func getLoggingConfigOrDie() map[string]string {
	if hardcodedLoggingConfig {
		return map[string]string{
			"loglevel.controller": "info",
			"zap-logger-config": `
				{
					"level": "info",
					"development": false,
					"outputPaths": ["stdout"],
					"errorOutputPaths": ["stderr"],
					"encoding": "json",
					"encoderConfig": {
					"timeKey": "ts",
					"levelKey": "level",
					"nameKey": "logger",
					"callerKey": "caller",
					"messageKey": "msg",
					"stacktraceKey": "stacktrace",
					"lineEnding": "",
					"levelEncoder": "",
					"timeEncoder": "iso8601",
					"durationEncoder": "",
					"callerEncoder": ""
				}`,
		}
	} else {
		cm, err := configmap.Load("/etc/config-logging")
		if err != nil {
			log.Fatalf("Error loading logging configuration: %v", err)
		}
		return cm
	}
}

func getRequiredEnv(envKey string) string {
	val, defined := os.LookupEnv(envKey)
	if !defined {
		log.Fatalf("required environment variable not defined '%s'", envKey)
	}
	return val
}<|MERGE_RESOLUTION|>--- conflicted
+++ resolved
@@ -25,10 +25,7 @@
 	"time"
 
 	"github.com/knative/eventing/pkg/reconciler/v1alpha1/broker"
-<<<<<<< HEAD
-=======
 	"github.com/knative/eventing/pkg/reconciler/v1alpha1/channel"
->>>>>>> 76603c83
 	"github.com/knative/eventing/pkg/reconciler/v1alpha1/namespace"
 	"github.com/knative/eventing/pkg/reconciler/v1alpha1/subscription"
 	"github.com/knative/eventing/pkg/reconciler/v1alpha1/trigger"
@@ -127,25 +124,16 @@
 	// manager run it.
 	providers := []ProvideFunc{
 		subscription.ProvideController,
-<<<<<<< HEAD
-		broker.ProvideController(logger.Desugar(),
-=======
 		channel.ProvideController,
 		broker.ProvideController(
->>>>>>> 76603c83
 			broker.ReconcilerArgs{
 				IngressImage:              getRequiredEnv("BROKER_INGRESS_IMAGE"),
 				IngressServiceAccountName: getRequiredEnv("BROKER_INGRESS_SERVICE_ACCOUNT"),
 				FilterImage:               getRequiredEnv("BROKER_FILTER_IMAGE"),
 				FilterServiceAccountName:  getRequiredEnv("BROKER_FILTER_SERVICE_ACCOUNT"),
 			}),
-<<<<<<< HEAD
-		trigger.ProvideController(logger.Desugar()),
-		namespace.ProvideController(logger.Desugar()),
-=======
 		trigger.ProvideController,
 		namespace.ProvideController,
->>>>>>> 76603c83
 	}
 	for _, provider := range providers {
 		if _, err = provider(mgr, logger.Desugar()); err != nil {
