--- conflicted
+++ resolved
@@ -157,14 +157,6 @@
 func jsonTrace(traceID string) ([]model.SpanModel, error) {
 	var empty []model.SpanModel
 
-<<<<<<< HEAD
-	// Check if zipkin port forwarding is setup correctly
-	// if err := CheckZipkinPortAvailability(); err == nil {
-	// 	return empty, err
-	// }
-
-=======
->>>>>>> 30c5b0d1
 	resp, err := http.Get(ZipkinTraceEndpoint + traceID)
 	if err != nil {
 		return empty, err
