/*
Copyright 2019 The Knative Authors

Licensed under the Apache License, Version 2.0 (the "License");
you may not use this file except in compliance with the License.
You may obtain a copy of the License at

    http://www.apache.org/licenses/LICENSE-2.0

Unless required by applicable law or agreed to in writing, software
distributed under the License is distributed on an "AS IS" BASIS,
WITHOUT WARRANTIES OR CONDITIONS OF ANY KIND, either express or implied.
See the License for the specific language governing permissions and
limitations under the License.
*/

package broker

import (
	"context"
	"errors"
	"fmt"
	"strings"
	"testing"
	"time"

<<<<<<< HEAD
	eventingreconciler "github.com/knative/eventing/pkg/reconciler"
	"github.com/knative/eventing/pkg/utils"

=======
	"github.com/google/go-cmp/cmp"
>>>>>>> b58dfa62
	"github.com/knative/eventing/pkg/apis/eventing/v1alpha1"
	controllertesting "github.com/knative/eventing/pkg/reconciler/testing"
	"github.com/knative/eventing/pkg/reconciler/v1alpha1/broker/resources"
	"github.com/knative/eventing/pkg/utils"
	duckv1alpha1 "github.com/knative/pkg/apis/duck/v1alpha1"
	"go.uber.org/zap"
	appsv1 "k8s.io/api/apps/v1"
	corev1 "k8s.io/api/core/v1"
	metav1 "k8s.io/apimachinery/pkg/apis/meta/v1"
	"k8s.io/apimachinery/pkg/labels"
	"k8s.io/apimachinery/pkg/runtime"
	"k8s.io/client-go/kubernetes/scheme"
	"sigs.k8s.io/controller-runtime/pkg/client"
	"sigs.k8s.io/controller-runtime/pkg/client/fake"
	"sigs.k8s.io/controller-runtime/pkg/reconcile"
)

const (
	testNS     = "test-namespace"
	brokerName = "test-broker"

	filterImage  = "filter-image"
	filterSA     = "filter-SA"
	ingressImage = "ingress-image"
	ingressSA    = "ingress-SA"
)

var (
	trueVal = true

	channelProvisioner = &corev1.ObjectReference{
		APIVersion: "eventing.knative.dev/v1alpha1",
		Kind:       "ClusterChannelProvisioner",
		Name:       "my-provisioner",
	}

	triggerChannelHostname = fmt.Sprintf("foo.bar.svc.%s", utils.GetClusterDomainName())
	ingressChannelHostname = fmt.Sprintf("baz.qux.svc.%s", utils.GetClusterDomainName())

	ingressChannelName = "ingress-channel"

	// deletionTime is used when objects are marked as deleted. Rfc3339Copy()
	// truncates to seconds to match the loss of precision during serialization.
	deletionTime = metav1.Now().Rfc3339Copy()
<<<<<<< HEAD
	events       = map[string]corev1.Event{
		eventingreconciler.Reconciled:         {Reason: eventingreconciler.Reconciled, Type: corev1.EventTypeNormal},
		eventingreconciler.ReconcileFailed:    {Reason: eventingreconciler.ReconcileFailed, Type: corev1.EventTypeWarning},
		eventingreconciler.UpdateStatusFailed: {Reason: eventingreconciler.UpdateStatusFailed, Type: corev1.EventTypeWarning},
=======

	// Map of events to set test cases' expectations easier.
	events = map[string]corev1.Event{
		brokerReconciled:                {Reason: brokerReconciled, Type: corev1.EventTypeNormal},
		brokerUpdateStatusFailed:        {Reason: brokerUpdateStatusFailed, Type: corev1.EventTypeWarning},
		ingressSubscriptionDeleteFailed: {Reason: ingressSubscriptionDeleteFailed, Type: corev1.EventTypeWarning},
		ingressSubscriptionCreateFailed: {Reason: ingressSubscriptionCreateFailed, Type: corev1.EventTypeWarning},
>>>>>>> b58dfa62
	}
)

func init() {
	// Add types to scheme
	_ = v1alpha1.AddToScheme(scheme.Scheme)
}

func TestProvideController(t *testing.T) {
	// TODO(grantr) This needs a mock of manager.Manager. Creating a manager
	// with a fake Config fails because the Manager tries to contact the
	// apiserver.

	// cfg := &rest.Config{
	// 	Host: "http://foo:80",
	// }
	//
	// mgr, err := manager.New(cfg, manager.Options{})
	// if err != nil {
	// 	t.Fatalf("Error creating manager: %v", err)
	// }
	//
	// _, err = ProvideController(mgr)
	// if err != nil {
	// 	t.Fatalf("Error in ProvideController: %v", err)
	// }
}

func TestInjectClient(t *testing.T) {
	r := &reconciler{}
	orig := r.client
	n := fake.NewFakeClient()
	if orig == n {
		t.Errorf("Original and new clients are identical: %v", orig)
	}
	err := r.InjectClient(n)
	if err != nil {
		t.Errorf("Unexpected error injecting the client: %v", err)
	}
	if n != r.client {
		t.Errorf("Unexpected client. Expected: '%v'. Actual: '%v'", n, r.client)
	}
}

func TestReconcile(t *testing.T) {
	testCases := []controllertesting.TestCase{
		{
			Name: "Broker not found",
		},
		{
			Name:   "Broker.Get fails",
			Scheme: scheme.Scheme,
			Mocks: controllertesting.Mocks{
				MockGets: []controllertesting.MockGet{
					func(_ client.Client, _ context.Context, _ client.ObjectKey, obj runtime.Object) (controllertesting.MockHandled, error) {
						if _, ok := obj.(*v1alpha1.Broker); ok {
							return controllertesting.Handled, errors.New("test error getting the Broker")
						}
						return controllertesting.Unhandled, nil
					},
				},
			},
			WantErrMsg: "test error getting the Broker",
		},
		{
			Name:   "Broker is being deleted",
			Scheme: scheme.Scheme,
			InitialState: []runtime.Object{
				makeDeletingBroker(),
			},
			WantEvent: []corev1.Event{events[eventingreconciler.Reconciled]},
		},
		{
			Name:   "Trigger Channel.List error",
			Scheme: scheme.Scheme,
			InitialState: []runtime.Object{
				makeBroker(),
			},
			Mocks: controllertesting.Mocks{
				MockLists: []controllertesting.MockList{
					func(_ client.Client, _ context.Context, opts *client.ListOptions, list runtime.Object) (controllertesting.MockHandled, error) {
						// Only match the Trigger Channel labels.
						ls := labels.FormatLabels(TriggerChannelLabels(makeBroker()))
						l, _ := labels.ConvertSelectorToLabelsMap(ls)

						if _, ok := list.(*v1alpha1.ChannelList); ok && opts.LabelSelector.Matches(l) {
							return controllertesting.Handled, errors.New("test error getting Trigger Channel")
						}
						return controllertesting.Unhandled, nil
					},
				},
			},
<<<<<<< HEAD
			WantErrMsg: "test error listing channels",
			WantEvent:  []corev1.Event{events[eventingreconciler.ReconcileFailed]},
=======
			WantErrMsg: "test error getting Trigger Channel",
>>>>>>> b58dfa62
		},
		{
			Name:   "Trigger Channel.Create error",
			Scheme: scheme.Scheme,
			InitialState: []runtime.Object{
				makeBroker(),
			},
			Mocks: controllertesting.Mocks{
				MockCreates: []controllertesting.MockCreate{
					func(_ client.Client, _ context.Context, obj runtime.Object) (controllertesting.MockHandled, error) {
						if c, ok := obj.(*v1alpha1.Channel); ok {
							if cmp.Equal(c.Labels, TriggerChannelLabels(makeBroker())) {
								return controllertesting.Handled, errors.New("test error creating Trigger Channel")
							}
						}
						return controllertesting.Unhandled, nil
					},
				},
			},
<<<<<<< HEAD
			WantErrMsg: "test error creating Channel",
			WantEvent:  []corev1.Event{events[eventingreconciler.ReconcileFailed]},
=======
			WantErrMsg: "test error creating Trigger Channel",
>>>>>>> b58dfa62
		},
		{
			Name:   "Trigger Channel is different than expected",
			Scheme: scheme.Scheme,
			InitialState: []runtime.Object{
				makeBroker(),
				makeDifferentTriggerChannel(),
			},
			WantPresent: []runtime.Object{
				// This is special because the Channel is not updated, unlike most things that
				// differ from expected.
				// TODO uncomment the following line once our test framework supports searching for
				// GenerateName.
				// makeDifferentTriggerChannel(),
			},
			WantEvent: []corev1.Event{events[eventingreconciler.Reconciled]},
		},
		{
			Name:   "Trigger Channel is not yet Addressable",
			Scheme: scheme.Scheme,
			InitialState: []runtime.Object{
				makeBroker(),
				makeNonAddressableTriggerChannel(),
			},
			WantResult: reconcile.Result{RequeueAfter: time.Second},
			WantEvent:  []corev1.Event{events[eventingreconciler.Reconciled]},
		},
		{
			Name:   "Filter Deployment.Get error",
			Scheme: scheme.Scheme,
			InitialState: []runtime.Object{
				makeBroker(),
				makeTriggerChannel(),
			},
			Mocks: controllertesting.Mocks{
				MockGets: []controllertesting.MockGet{
					func(_ client.Client, _ context.Context, key client.ObjectKey, obj runtime.Object) (controllertesting.MockHandled, error) {
						if _, ok := obj.(*appsv1.Deployment); ok {
							if strings.Contains(key.Name, "filter") {
								return controllertesting.Handled, errors.New("test error getting filter Deployment")
							}
						}
						return controllertesting.Unhandled, nil
					},
				},
			},
			WantErrMsg: "test error getting filter Deployment",
			WantEvent:  []corev1.Event{events[eventingreconciler.ReconcileFailed]},
		},
		{
			Name:   "Filter Deployment.Create error",
			Scheme: scheme.Scheme,
			InitialState: []runtime.Object{
				makeBroker(),
				makeTriggerChannel(),
			},
			Mocks: controllertesting.Mocks{
				MockCreates: []controllertesting.MockCreate{
					func(_ client.Client, _ context.Context, obj runtime.Object) (controllertesting.MockHandled, error) {
						if d, ok := obj.(*appsv1.Deployment); ok {
							if d.Labels["eventing.knative.dev/brokerRole"] == "filter" {
								return controllertesting.Handled, errors.New("test error creating filter Deployment")
							}
						}
						return controllertesting.Unhandled, nil
					},
				},
			},
			WantErrMsg: "test error creating filter Deployment",
			WantEvent:  []corev1.Event{events[eventingreconciler.ReconcileFailed]},
		},
		{
			Name:   "Filter Deployment.Update error",
			Scheme: scheme.Scheme,
			InitialState: []runtime.Object{
				makeBroker(),
				makeTriggerChannel(),
				makeDifferentFilterDeployment(),
			},
			Mocks: controllertesting.Mocks{
				MockUpdates: []controllertesting.MockUpdate{
					func(_ client.Client, _ context.Context, obj runtime.Object) (controllertesting.MockHandled, error) {
						if d, ok := obj.(*appsv1.Deployment); ok {
							if d.Labels["eventing.knative.dev/brokerRole"] == "filter" {
								return controllertesting.Handled, errors.New("test error updating filter Deployment")
							}
						}
						return controllertesting.Unhandled, nil
					},
				},
			},
			WantErrMsg: "test error updating filter Deployment",
			WantEvent:  []corev1.Event{events[eventingreconciler.ReconcileFailed]},
		},
		{
			Name:   "Filter Service.Get error",
			Scheme: scheme.Scheme,
			InitialState: []runtime.Object{
				makeBroker(),
				makeTriggerChannel(),
			},
			Mocks: controllertesting.Mocks{
				MockGets: []controllertesting.MockGet{
					func(_ client.Client, _ context.Context, key client.ObjectKey, obj runtime.Object) (controllertesting.MockHandled, error) {
						if _, ok := obj.(*corev1.Service); ok {
							if strings.Contains(key.Name, "filter") {
								return controllertesting.Handled, errors.New("test error getting filter Service")
							}
						}
						return controllertesting.Unhandled, nil
					},
				},
			},
			WantErrMsg: "test error getting filter Service",
			WantEvent:  []corev1.Event{events[eventingreconciler.ReconcileFailed]},
		},
		{
			Name:   "Filter Service.Create error",
			Scheme: scheme.Scheme,
			InitialState: []runtime.Object{
				makeBroker(),
				makeTriggerChannel(),
			},
			Mocks: controllertesting.Mocks{
				MockCreates: []controllertesting.MockCreate{
					func(_ client.Client, _ context.Context, obj runtime.Object) (controllertesting.MockHandled, error) {
						if svc, ok := obj.(*corev1.Service); ok {
							if svc.Labels["eventing.knative.dev/brokerRole"] == "filter" {
								return controllertesting.Handled, errors.New("test error creating filter Service")
							}
						}
						return controllertesting.Unhandled, nil
					},
				},
			},
			WantErrMsg: "test error creating filter Service",
			WantEvent:  []corev1.Event{events[eventingreconciler.ReconcileFailed]},
		},
		{
			Name:   "Filter Service.Update error",
			Scheme: scheme.Scheme,
			InitialState: []runtime.Object{
				makeBroker(),
				makeTriggerChannel(),
				makeDifferentFilterService(),
			},
			Mocks: controllertesting.Mocks{
				MockUpdates: []controllertesting.MockUpdate{
					func(_ client.Client, _ context.Context, obj runtime.Object) (controllertesting.MockHandled, error) {
						if svc, ok := obj.(*corev1.Service); ok {
							if svc.Labels["eventing.knative.dev/brokerRole"] == "filter" {
								return controllertesting.Handled, errors.New("test error updating filter Service")
							}
						}
						return controllertesting.Unhandled, nil
					},
				},
			},
			WantErrMsg: "test error updating filter Service",
			WantEvent:  []corev1.Event{events[eventingreconciler.ReconcileFailed]},
		},
		{
			Name:   "Ingress Deployment.Get error",
			Scheme: scheme.Scheme,
			InitialState: []runtime.Object{
				makeBroker(),
				makeTriggerChannel(),
			},
			Mocks: controllertesting.Mocks{
				MockGets: []controllertesting.MockGet{
					func(_ client.Client, _ context.Context, key client.ObjectKey, obj runtime.Object) (controllertesting.MockHandled, error) {
						if _, ok := obj.(*appsv1.Deployment); ok {
							if strings.Contains(key.Name, "ingress") {
								return controllertesting.Handled, errors.New("test error getting ingress Deployment")
							}
						}
						return controllertesting.Unhandled, nil
					},
				},
			},
			WantErrMsg: "test error getting ingress Deployment",
			WantEvent:  []corev1.Event{events[eventingreconciler.ReconcileFailed]},
		},
		{
			Name:   "Ingress Deployment.Create error",
			Scheme: scheme.Scheme,
			InitialState: []runtime.Object{
				makeBroker(),
				makeTriggerChannel(),
			},
			Mocks: controllertesting.Mocks{
				MockCreates: []controllertesting.MockCreate{
					func(_ client.Client, _ context.Context, obj runtime.Object) (controllertesting.MockHandled, error) {
						if d, ok := obj.(*appsv1.Deployment); ok {
							if d.Labels["eventing.knative.dev/brokerRole"] == "ingress" {
								return controllertesting.Handled, errors.New("test error creating ingress Deployment")
							}
						}
						return controllertesting.Unhandled, nil
					},
				},
			},
			WantErrMsg: "test error creating ingress Deployment",
			WantEvent:  []corev1.Event{events[eventingreconciler.ReconcileFailed]},
		},
		{
			Name:   "Ingress Deployment.Update error",
			Scheme: scheme.Scheme,
			InitialState: []runtime.Object{
				makeBroker(),
				makeTriggerChannel(),
				makeDifferentIngressDeployment(),
			},
			Mocks: controllertesting.Mocks{
				MockUpdates: []controllertesting.MockUpdate{
					func(_ client.Client, _ context.Context, obj runtime.Object) (controllertesting.MockHandled, error) {
						if d, ok := obj.(*appsv1.Deployment); ok {
							if d.Labels["eventing.knative.dev/brokerRole"] == "ingress" {
								return controllertesting.Handled, errors.New("test error updating ingress Deployment")
							}
						}
						return controllertesting.Unhandled, nil
					},
				},
			},
			WantErrMsg: "test error updating ingress Deployment",
			WantEvent:  []corev1.Event{events[eventingreconciler.ReconcileFailed]},
		},
		{
			Name:   "Ingress Service.Get error",
			Scheme: scheme.Scheme,
			InitialState: []runtime.Object{
				makeBroker(),
				makeTriggerChannel(),
			},
			Mocks: controllertesting.Mocks{
				MockGets: []controllertesting.MockGet{
					func(_ client.Client, _ context.Context, key client.ObjectKey, obj runtime.Object) (controllertesting.MockHandled, error) {
						if _, ok := obj.(*corev1.Service); ok {
							if key.Name == fmt.Sprintf("%s-broker", brokerName) {
								return controllertesting.Handled, errors.New("test error getting ingress Service")
							}
						}
						return controllertesting.Unhandled, nil
					},
				},
			},
			WantErrMsg: "test error getting ingress Service",
			WantEvent:  []corev1.Event{events[eventingreconciler.ReconcileFailed]},
		},
		{
			Name:   "Ingress Service.Create error",
			Scheme: scheme.Scheme,
			InitialState: []runtime.Object{
				makeBroker(),
				makeTriggerChannel(),
			},
			Mocks: controllertesting.Mocks{
				MockCreates: []controllertesting.MockCreate{
					func(_ client.Client, _ context.Context, obj runtime.Object) (controllertesting.MockHandled, error) {
						if svc, ok := obj.(*corev1.Service); ok {
							if svc.Labels["eventing.knative.dev/brokerRole"] == "ingress" {
								return controllertesting.Handled, errors.New("test error creating ingress Service")
							}
						}
						return controllertesting.Unhandled, nil
					},
				},
			},
			WantErrMsg: "test error creating ingress Service",
			WantEvent:  []corev1.Event{events[eventingreconciler.ReconcileFailed]},
		},
		{
			Name:   "Ingress Service.Update error",
			Scheme: scheme.Scheme,
			InitialState: []runtime.Object{
				makeBroker(),
				makeTriggerChannel(),
				makeDifferentIngressService(),
			},
			Mocks: controllertesting.Mocks{
				MockUpdates: []controllertesting.MockUpdate{
					func(_ client.Client, _ context.Context, obj runtime.Object) (controllertesting.MockHandled, error) {
						if svc, ok := obj.(*corev1.Service); ok {
							if svc.Labels["eventing.knative.dev/brokerRole"] == "ingress" {
								return controllertesting.Handled, errors.New("test error updating ingress Service")
							}
						}
						return controllertesting.Unhandled, nil
					},
				},
			},
			WantErrMsg: "test error updating ingress Service",
<<<<<<< HEAD
			WantEvent:  []corev1.Event{events[eventingreconciler.ReconcileFailed]},
=======
		},
		{
			Name:   "Ingress Channel.List error",
			Scheme: scheme.Scheme,
			InitialState: []runtime.Object{
				makeBroker(),
				makeTriggerChannel(),
			},
			Mocks: controllertesting.Mocks{
				MockLists: []controllertesting.MockList{
					func(_ client.Client, _ context.Context, opts *client.ListOptions, list runtime.Object) (controllertesting.MockHandled, error) {
						// Only match the Ingress Channel labels.
						ls := labels.FormatLabels(IngressChannelLabels(makeBroker()))
						l, _ := labels.ConvertSelectorToLabelsMap(ls)

						if _, ok := list.(*v1alpha1.ChannelList); ok && opts.LabelSelector.Matches(l) {
							return controllertesting.Handled, errors.New("test error getting Ingress Channel")
						}
						return controllertesting.Unhandled, nil
					},
				},
			},
			WantErrMsg: "test error getting Ingress Channel",
		},
		{
			Name:   "Ingress Channel.Create error",
			Scheme: scheme.Scheme,
			InitialState: []runtime.Object{
				makeBroker(),
				makeTriggerChannel(),
			},
			Mocks: controllertesting.Mocks{
				MockLists: []controllertesting.MockList{
					// Controller Runtime's fake client totally ignores the opts.LabelSelector, so
					// picks up the Trigger Channel while listing the Ingress Channel. Use a mock to
					// force the correct behavior.
					func(innerClient client.Client, ctx context.Context, opts *client.ListOptions, list runtime.Object) (handled controllertesting.MockHandled, e error) {
						if _, ok := list.(*v1alpha1.ChannelList); ok {
							// Only match the Ingress Channel labels.
							ls := labels.FormatLabels(IngressChannelLabels(makeBroker()))
							l, _ := labels.ConvertSelectorToLabelsMap(ls)
							if opts.LabelSelector.Matches(l) {
								return controllertesting.Handled, nil
							}
						}
						return controllertesting.Unhandled, nil
					},
				},
				MockCreates: []controllertesting.MockCreate{
					func(_ client.Client, _ context.Context, obj runtime.Object) (controllertesting.MockHandled, error) {
						if c, ok := obj.(*v1alpha1.Channel); ok {
							if cmp.Equal(c.Labels, IngressChannelLabels(makeBroker())) {
								return controllertesting.Handled, errors.New("test error creating Ingress Channel")
							}
						}
						return controllertesting.Unhandled, nil
					},
				},
			},
			WantErrMsg: "test error creating Ingress Channel",
		},
		{
			Name:   "Ingress Channel is different than expected",
			Scheme: scheme.Scheme,
			InitialState: []runtime.Object{
				makeBroker(),
				makeTriggerChannel(),
				makeDifferentIngressChannel(),
			},
			Mocks: controllertesting.Mocks{
				MockLists: []controllertesting.MockList{
					// Controller Runtime's fake client totally ignores the opts.LabelSelector, so
					// picks up the Trigger Channel while listing the Ingress Channel. Use a mock to
					// force the correct behavior.
					func(innerClient client.Client, ctx context.Context, opts *client.ListOptions, list runtime.Object) (handled controllertesting.MockHandled, e error) {
						if cl, ok := list.(*v1alpha1.ChannelList); ok {
							// Only match the Ingress Channel labels.
							ls := labels.FormatLabels(IngressChannelLabels(makeBroker()))
							l, _ := labels.ConvertSelectorToLabelsMap(ls)
							if opts.LabelSelector.Matches(l) {
								cl.Items = append(cl.Items, *makeDifferentIngressChannel())
								return controllertesting.Handled, nil
							}
						}
						return controllertesting.Unhandled, nil
					},
				},
			},
			WantPresent: []runtime.Object{
				// This is special because the Channel is not updated, unlike most things that
				// differ from expected.
				// TODO uncomment the following line once our test framework supports searching for
				// GenerateName.
				// makeDifferentIngressChannel(),
			},
			WantEvent: []corev1.Event{
				{
					Reason: brokerReconciled, Type: corev1.EventTypeNormal,
				},
			},
		},
		{
			Name:   "Ingress Channel is not yet Addressable",
			Scheme: scheme.Scheme,
			InitialState: []runtime.Object{
				makeBroker(),
				makeTriggerChannel(),
				makeNonAddressableIngressChannel(),
			},
			Mocks: controllertesting.Mocks{
				MockLists: []controllertesting.MockList{
					// Controller Runtime's fake client totally ignores the opts.LabelSelector, so
					// picks up the Trigger Channel while listing the Ingress Channel. Use a mock to
					// force the correct behavior.
					func(innerClient client.Client, ctx context.Context, opts *client.ListOptions, list runtime.Object) (handled controllertesting.MockHandled, e error) {
						if cl, ok := list.(*v1alpha1.ChannelList); ok {
							// Only match the Ingress Channel labels.
							ls := labels.FormatLabels(IngressChannelLabels(makeBroker()))
							l, _ := labels.ConvertSelectorToLabelsMap(ls)
							if opts.LabelSelector.Matches(l) {
								cl.Items = append(cl.Items, *makeNonAddressableIngressChannel())
								return controllertesting.Handled, nil
							}
						}
						return controllertesting.Unhandled, nil
					},
				},
			},
			WantResult: reconcile.Result{RequeueAfter: time.Second},
		},
		{
			Name:   "Subscription.List error",
			Scheme: scheme.Scheme,
			InitialState: []runtime.Object{
				makeBroker(),
				makeTriggerChannel(),
				makeIngressChannel(),
			},
			Mocks: controllertesting.Mocks{
				MockLists: []controllertesting.MockList{
					func(_ client.Client, _ context.Context, opts *client.ListOptions, list runtime.Object) (controllertesting.MockHandled, error) {
						if _, ok := list.(*v1alpha1.SubscriptionList); ok {
							return controllertesting.Handled, errors.New("test error getting Subscription")
						}
						return controllertesting.Unhandled, nil
					},
				},
			},
			WantErrMsg: "test error getting Subscription",
		},
		{
			Name:   "Subscription.Create error",
			Scheme: scheme.Scheme,
			InitialState: []runtime.Object{
				makeBroker(),
				makeTriggerChannel(),
				makeIngressChannel(),
			},
			Mocks: controllertesting.Mocks{
				MockCreates: []controllertesting.MockCreate{
					func(_ client.Client, _ context.Context, obj runtime.Object) (controllertesting.MockHandled, error) {
						if _, ok := obj.(*v1alpha1.Subscription); ok {
							return controllertesting.Handled, errors.New("test error creating Subscription")
						}
						return controllertesting.Unhandled, nil
					},
				},
			},
			WantErrMsg: "test error creating Subscription",
		},
		{
			Name:   "Subscription is different than expected",
			Scheme: scheme.Scheme,
			InitialState: []runtime.Object{
				makeBroker(),
				makeTriggerChannel(),
				makeIngressChannel(),
			},
			WantPresent: []runtime.Object{
				// This is special because the Channel is not updated, unlike most things that
				// differ from expected.
				// TODO uncomment the following line once our test framework supports searching for
				// GenerateName.
				// makeDifferentSubscription(),
			},
			WantEvent: []corev1.Event{
				{
					Reason: brokerReconciled, Type: corev1.EventTypeNormal,
				},
			},
		},
		{
			Name:   "Subscription.Delete error",
			Scheme: scheme.Scheme,
			InitialState: []runtime.Object{
				makeBroker(),
				makeTriggerChannel(),
				makeIngressChannel(),
				makeDifferentSubscription(),
			},
			Mocks: controllertesting.Mocks{
				MockDeletes: []controllertesting.MockDelete{
					func(_ client.Client, _ context.Context, obj runtime.Object) (controllertesting.MockHandled, error) {
						if _, ok := obj.(*v1alpha1.Subscription); ok {
							return controllertesting.Handled, errors.New("test error deleting Subscription")
						}
						return controllertesting.Unhandled, nil
					},
				},
			},
			WantEvent:  []corev1.Event{events[ingressSubscriptionDeleteFailed]},
			WantErrMsg: "test error deleting Subscription",
		},
		{
			Name:   "Subscription.Create error when recreating",
			Scheme: scheme.Scheme,
			InitialState: []runtime.Object{
				makeBroker(),
				makeTriggerChannel(),
				makeIngressChannel(),
				makeDifferentSubscription(),
			},
			Mocks: controllertesting.Mocks{
				MockCreates: []controllertesting.MockCreate{
					func(_ client.Client, _ context.Context, obj runtime.Object) (controllertesting.MockHandled, error) {
						if _, ok := obj.(*v1alpha1.Subscription); ok {
							return controllertesting.Handled, errors.New("test error creating Subscription")
						}
						return controllertesting.Unhandled, nil
					},
				},
			},
			WantEvent:  []corev1.Event{events[ingressSubscriptionCreateFailed]},
			WantErrMsg: "test error creating Subscription",
		},
		{
			Name:   "Broker.Get for status update fails",
			Scheme: scheme.Scheme,
			InitialState: []runtime.Object{
				makeBroker(),
				makeTriggerChannel(),
				makeIngressChannel(),
			},
			Mocks: controllertesting.Mocks{
				MockGets: []controllertesting.MockGet{
					// The first Get works.
					func(innerClient client.Client, ctx context.Context, key client.ObjectKey, obj runtime.Object) (controllertesting.MockHandled, error) {
						if _, ok := obj.(*v1alpha1.Broker); ok {
							return controllertesting.Handled, innerClient.Get(ctx, key, obj)
						}
						return controllertesting.Unhandled, nil
					},
					// The second Get fails.
					func(_ client.Client, _ context.Context, _ client.ObjectKey, obj runtime.Object) (controllertesting.MockHandled, error) {
						if _, ok := obj.(*v1alpha1.Broker); ok {
							return controllertesting.Handled, errors.New("test error getting the Broker for status update")
						}
						return controllertesting.Unhandled, nil
					},
				},
			},
			WantErrMsg: "test error getting the Broker for status update",
			WantEvent: []corev1.Event{
				{
					Reason: brokerReconciled, Type: corev1.EventTypeNormal,
				},
				{
					Reason: brokerUpdateStatusFailed, Type: corev1.EventTypeWarning,
				},
			},
>>>>>>> b58dfa62
		},
		{
			Name:   "Broker.Status.Update error",
			Scheme: scheme.Scheme,
			InitialState: []runtime.Object{
				makeBroker(),
				makeTriggerChannel(),
				makeIngressChannel(),
			},
			Mocks: controllertesting.Mocks{
				MockStatusUpdates: []controllertesting.MockStatusUpdate{
					func(_ client.Client, _ context.Context, obj runtime.Object) (controllertesting.MockHandled, error) {
						if _, ok := obj.(*v1alpha1.Broker); ok {
							return controllertesting.Handled, errors.New("test error updating the Broker status")
						}
						return controllertesting.Unhandled, nil
					},
				},
			},
			WantErrMsg: "test error updating the Broker status",
			WantEvent:  []corev1.Event{events[eventingreconciler.Reconciled], events[eventingreconciler.UpdateStatusFailed]},
		},
		{
			Name:   "Successful reconcile",
			Scheme: scheme.Scheme,
			InitialState: []runtime.Object{
				makeBroker(),
				// The Channel needs to be addressable for the reconcile to succeed.
				makeTriggerChannel(),
				makeIngressChannel(),
			},
			Mocks: controllertesting.Mocks{
				MockLists: []controllertesting.MockList{
					// Controller Runtime's fake client totally ignores the opts.LabelSelector, so
					// picks up the Trigger Channel while listing the Ingress Channel. Use a mock to
					// force the correct behavior.
					func(innerClient client.Client, ctx context.Context, opts *client.ListOptions, list runtime.Object) (handled controllertesting.MockHandled, e error) {
						if cl, ok := list.(*v1alpha1.ChannelList); ok {
							// Only match the Ingress Channel labels.
							ls := labels.FormatLabels(IngressChannelLabels(makeBroker()))
							l, _ := labels.ConvertSelectorToLabelsMap(ls)
							if opts.LabelSelector.Matches(l) {
								cl.Items = append(cl.Items, *makeIngressChannel())
								return controllertesting.Handled, nil
							}
						}
						return controllertesting.Unhandled, nil
					},
				},
			},
			WantPresent: []runtime.Object{
				makeReadyBroker(),
				// TODO Uncomment makeTriggerChannel() when our test framework handles generateName.
				// makeTriggerChannel(),
				makeFilterDeployment(),
				makeFilterService(),
				makeIngressDeployment(),
				makeIngressService(),
				// TODO Uncomment makeIngressChannel() when our test framework handles generateName.
				// makeIngressChannel(),
				// Because the
				makeTestSubscription(),
			},
			WantEvent: []corev1.Event{
				{
					Reason: eventingreconciler.Reconciled, Type: corev1.EventTypeNormal,
				},
			},
		},
	}
	for _, tc := range testCases {
		c := tc.GetClient()
		recorder := tc.GetEventRecorder()

		r, err := eventingreconciler.New(
			&reconciler{
				filterImage:               filterImage,
				filterServiceAccountName:  filterSA,
				ingressImage:              ingressImage,
				ingressServiceAccountName: ingressSA,
			},
			zap.NewNop(),
			recorder,
		)

		if err != nil {
			t.FailNow()
		}

		tc.ReconcileKey = fmt.Sprintf("%s/%s", testNS, brokerName)
		tc.IgnoreTimes = true
		t.Run(tc.Name, tc.Runner(t, r, c, recorder))
	}
}

func makeBroker() *v1alpha1.Broker {
	return &v1alpha1.Broker{
		TypeMeta: metav1.TypeMeta{
			APIVersion: "eventing.knative.dev/v1alpha1",
			Kind:       "Broker",
		},
		ObjectMeta: metav1.ObjectMeta{
			Namespace: testNS,
			Name:      brokerName,
		},
		Spec: v1alpha1.BrokerSpec{
			ChannelTemplate: &v1alpha1.ChannelSpec{
				Provisioner: channelProvisioner,
			},
		},
	}
}

func makeReadyBroker() *v1alpha1.Broker {
	b := makeBroker()
	b.Status.InitializeConditions()
	b.Status.MarkIngressReady()
	b.Status.MarkTriggerChannelReady()
	b.Status.MarkIngressChannelReady()
	b.Status.MarkFilterReady()
	b.Status.SetAddress(fmt.Sprintf("%s-broker.%s.svc.%s", brokerName, testNS, utils.GetClusterDomainName()))
	b.Status.MarkIngressSubscriptionReady()
	return b
}

func makeDeletingBroker() *v1alpha1.Broker {
	b := makeReadyBroker()
	b.DeletionTimestamp = &deletionTime
	return b
}

func makeTriggerChannel() *v1alpha1.Channel {
	return &v1alpha1.Channel{
		ObjectMeta: metav1.ObjectMeta{
			Namespace:    testNS,
			GenerateName: fmt.Sprintf("%s-broker-", brokerName),
			Labels: map[string]string{
				"eventing.knative.dev/broker":           brokerName,
				"eventing.knative.dev/brokerEverything": "true",
			},
			OwnerReferences: []metav1.OwnerReference{
				getOwnerReference(),
			},
		},
		Spec: v1alpha1.ChannelSpec{
			Provisioner: channelProvisioner,
		},
		Status: v1alpha1.ChannelStatus{
			Address: duckv1alpha1.Addressable{
				Hostname: triggerChannelHostname,
			},
		},
	}
}

func makeNonAddressableTriggerChannel() *v1alpha1.Channel {
	c := makeTriggerChannel()
	c.Status.Address = duckv1alpha1.Addressable{}
	return c
}

func makeDifferentTriggerChannel() *v1alpha1.Channel {
	c := makeTriggerChannel()
	c.Spec.Provisioner.Name = "some-other-provisioner"
	return c
}

func makeIngressChannel() *v1alpha1.Channel {
	return &v1alpha1.Channel{
		ObjectMeta: metav1.ObjectMeta{
			Namespace:    testNS,
			GenerateName: fmt.Sprintf("%s-broker-ingress-", brokerName),
			// The Fake library doesn't understand GenerateName, so give this a name so it doesn't
			// collide with the Trigger Channel.
			Name: ingressChannelName,
			Labels: map[string]string{
				"eventing.knative.dev/broker":        brokerName,
				"eventing.knative.dev/brokerIngress": "true",
			},
			OwnerReferences: []metav1.OwnerReference{
				getOwnerReference(),
			},
		},
		Spec: v1alpha1.ChannelSpec{
			Provisioner: channelProvisioner,
		},
		Status: v1alpha1.ChannelStatus{
			Address: duckv1alpha1.Addressable{
				Hostname: ingressChannelHostname,
			},
		},
	}
}

func makeNonAddressableIngressChannel() *v1alpha1.Channel {
	c := makeIngressChannel()
	c.Status.Address = duckv1alpha1.Addressable{}
	return c
}

func makeDifferentIngressChannel() *v1alpha1.Channel {
	c := makeIngressChannel()
	c.Spec.Provisioner.Name = "some-other-provisioner"
	return c
}

func makeFilterDeployment() *appsv1.Deployment {
	d := resources.MakeFilterDeployment(&resources.FilterArgs{
		Broker:             makeBroker(),
		Image:              filterImage,
		ServiceAccountName: filterSA,
	})
	d.TypeMeta = metav1.TypeMeta{
		APIVersion: "apps/v1",
		Kind:       "Deployment",
	}
	return d
}

func makeDifferentFilterDeployment() *appsv1.Deployment {
	d := makeFilterDeployment()
	d.Spec.Template.Spec.Containers[0].Image = "some-other-image"
	return d
}

func makeFilterService() *corev1.Service {
	svc := resources.MakeFilterService(makeBroker())
	svc.TypeMeta = metav1.TypeMeta{
		APIVersion: "v1",
		Kind:       "Service",
	}
	return svc
}

func makeDifferentFilterService() *corev1.Service {
	s := makeFilterService()
	s.Spec.Selector["eventing.knative.dev/broker"] = "some-other-value"
	return s
}

func makeIngressDeployment() *appsv1.Deployment {
	d := resources.MakeIngress(&resources.IngressArgs{
		Broker:             makeBroker(),
		Image:              ingressImage,
		ServiceAccountName: ingressSA,
		ChannelAddress:     triggerChannelHostname,
	})
	d.TypeMeta = metav1.TypeMeta{
		APIVersion: "apps/v1",
		Kind:       "Deployment",
	}
	return d
}

func makeDifferentIngressDeployment() *appsv1.Deployment {
	d := makeIngressDeployment()
	d.Spec.Template.Spec.Containers[0].Image = "some-other-image"
	return d
}

func makeIngressService() *corev1.Service {
	svc := resources.MakeIngressService(makeBroker())
	svc.TypeMeta = metav1.TypeMeta{
		APIVersion: "v1",
		Kind:       "Service",
	}
	return svc
}

func makeDifferentIngressService() *corev1.Service {
	s := makeIngressService()
	s.Spec.Selector["eventing.knative.dev/broker"] = "some-other-value"
	return s
}

func makeTestSubscription() *v1alpha1.Subscription {
	return &v1alpha1.Subscription{
		TypeMeta: metav1.TypeMeta{
			APIVersion: "eventing.knative.dev/v1alpha1",
			Kind:       "Subscription",
		},
		ObjectMeta: metav1.ObjectMeta{
			Namespace:    testNS,
			GenerateName: fmt.Sprintf("internal-ingress-%s-", brokerName),
			Labels: map[string]string{
				"eventing.knative.dev/broker":        brokerName,
				"eventing.knative.dev/brokerIngress": "true",
			},
			OwnerReferences: []metav1.OwnerReference{
				getOwnerReference(),
			},
		},
		Spec: v1alpha1.SubscriptionSpec{
			Channel: corev1.ObjectReference{
				APIVersion: v1alpha1.SchemeGroupVersion.String(),
				Kind:       "Channel",
				Name:       ingressChannelName,
			},
			Subscriber: &v1alpha1.SubscriberSpec{
				Ref: &corev1.ObjectReference{
					APIVersion: "v1",
					Kind:       "Service",
					Name:       makeIngressService().Name,
				},
			},
		},
	}
}

func makeDifferentSubscription() *v1alpha1.Subscription {
	s := makeTestSubscription()
	s.Spec.Subscriber.Ref = nil
	url := "http://example.com/"
	s.Spec.Subscriber.DNSName = &url
	return s
}

func getOwnerReference() metav1.OwnerReference {
	return metav1.OwnerReference{
		APIVersion:         v1alpha1.SchemeGroupVersion.String(),
		Kind:               "Broker",
		Name:               brokerName,
		Controller:         &trueVal,
		BlockOwnerDeletion: &trueVal,
	}
}<|MERGE_RESOLUTION|>--- conflicted
+++ resolved
@@ -24,13 +24,10 @@
 	"testing"
 	"time"
 
-<<<<<<< HEAD
 	eventingreconciler "github.com/knative/eventing/pkg/reconciler"
 	"github.com/knative/eventing/pkg/utils"
 
-=======
 	"github.com/google/go-cmp/cmp"
->>>>>>> b58dfa62
 	"github.com/knative/eventing/pkg/apis/eventing/v1alpha1"
 	controllertesting "github.com/knative/eventing/pkg/reconciler/testing"
 	"github.com/knative/eventing/pkg/reconciler/v1alpha1/broker/resources"
@@ -75,20 +72,14 @@
 	// deletionTime is used when objects are marked as deleted. Rfc3339Copy()
 	// truncates to seconds to match the loss of precision during serialization.
 	deletionTime = metav1.Now().Rfc3339Copy()
-<<<<<<< HEAD
-	events       = map[string]corev1.Event{
+
+	// Map of events to set test cases' expectations easier.
+	events = map[string]corev1.Event{
 		eventingreconciler.Reconciled:         {Reason: eventingreconciler.Reconciled, Type: corev1.EventTypeNormal},
 		eventingreconciler.ReconcileFailed:    {Reason: eventingreconciler.ReconcileFailed, Type: corev1.EventTypeWarning},
 		eventingreconciler.UpdateStatusFailed: {Reason: eventingreconciler.UpdateStatusFailed, Type: corev1.EventTypeWarning},
-=======
-
-	// Map of events to set test cases' expectations easier.
-	events = map[string]corev1.Event{
-		brokerReconciled:                {Reason: brokerReconciled, Type: corev1.EventTypeNormal},
-		brokerUpdateStatusFailed:        {Reason: brokerUpdateStatusFailed, Type: corev1.EventTypeWarning},
-		ingressSubscriptionDeleteFailed: {Reason: ingressSubscriptionDeleteFailed, Type: corev1.EventTypeWarning},
-		ingressSubscriptionCreateFailed: {Reason: ingressSubscriptionCreateFailed, Type: corev1.EventTypeWarning},
->>>>>>> b58dfa62
+		ingressSubscriptionDeleteFailed:       {Reason: ingressSubscriptionDeleteFailed, Type: corev1.EventTypeWarning},
+		ingressSubscriptionCreateFailed:       {Reason: ingressSubscriptionCreateFailed, Type: corev1.EventTypeWarning},
 	}
 )
 
@@ -181,12 +172,8 @@
 					},
 				},
 			},
-<<<<<<< HEAD
-			WantErrMsg: "test error listing channels",
-			WantEvent:  []corev1.Event{events[eventingreconciler.ReconcileFailed]},
-=======
 			WantErrMsg: "test error getting Trigger Channel",
->>>>>>> b58dfa62
+			WantEvent:  []corev1.Event{events[eventingreconciler.ReconcileFailed]},
 		},
 		{
 			Name:   "Trigger Channel.Create error",
@@ -206,12 +193,8 @@
 					},
 				},
 			},
-<<<<<<< HEAD
-			WantErrMsg: "test error creating Channel",
-			WantEvent:  []corev1.Event{events[eventingreconciler.ReconcileFailed]},
-=======
 			WantErrMsg: "test error creating Trigger Channel",
->>>>>>> b58dfa62
+			WantEvent:  []corev1.Event{events[eventingreconciler.ReconcileFailed]},
 		},
 		{
 			Name:   "Trigger Channel is different than expected",
@@ -505,9 +488,7 @@
 				},
 			},
 			WantErrMsg: "test error updating ingress Service",
-<<<<<<< HEAD
-			WantEvent:  []corev1.Event{events[eventingreconciler.ReconcileFailed]},
-=======
+			WantEvent:  []corev1.Event{events[eventingreconciler.ReconcileFailed]},
 		},
 		{
 			Name:   "Ingress Channel.List error",
@@ -778,7 +759,6 @@
 					Reason: brokerUpdateStatusFailed, Type: corev1.EventTypeWarning,
 				},
 			},
->>>>>>> b58dfa62
 		},
 		{
 			Name:   "Broker.Status.Update error",
