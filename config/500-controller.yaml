# Copyright 2018 The Knative Authors
#
# Licensed under the Apache License, Version 2.0 (the "License");
# you may not use this file except in compliance with the License.
# You may obtain a copy of the License at
#
#     http://www.apache.org/licenses/LICENSE-2.0
#
# Unless required by applicable law or agreed to in writing, software
# distributed under the License is distributed on an "AS IS" BASIS,
# WITHOUT WARRANTIES OR CONDITIONS OF ANY KIND, either express or implied.
# See the License for the specific language governing permissions and
# limitations under the License.
apiVersion: apps/v1
kind: Deployment
metadata:
  name: eventing-controller
  namespace: knative-eventing
spec:
  replicas: 1
  selector:
    matchLabels: &labels
      app: eventing-controller
  template:
    metadata:
      labels: *labels
    spec:
      serviceAccountName: eventing-controller
      containers:
      - name: eventing-controller
        terminationMessagePolicy: FallbackToLogsOnError
        image: github.com/knative/eventing/cmd/controller
        args: [
          "-logtostderr",
          "-stderrthreshold", "INFO"
        ]
        env:
          - name: SYSTEM_NAMESPACE
            valueFrom:
              fieldRef:
                fieldPath: metadata.namespace
<<<<<<< HEAD
=======
          - name: CONFIG_LOGGING_NAME
            value: config-logging
>>>>>>> 76603c83
          - name: BROKER_INGRESS_IMAGE
            value: github.com/knative/eventing/cmd/broker/ingress
          - name: BROKER_INGRESS_SERVICE_ACCOUNT
            value: default
          - name: BROKER_FILTER_IMAGE
            value: github.com/knative/eventing/cmd/broker/filter
          - name: BROKER_FILTER_SERVICE_ACCOUNT
            value: eventing-broker-filter
<<<<<<< HEAD
=======
        ports:
          - containerPort: 9090
            name: metrics
>>>>>>> 76603c83
        volumeMounts:
          - name: config-logging
            mountPath: /etc/config-logging
      volumes:
        - name: config-logging
          configMap:
            name: config-logging<|MERGE_RESOLUTION|>--- conflicted
+++ resolved
@@ -39,11 +39,8 @@
             valueFrom:
               fieldRef:
                 fieldPath: metadata.namespace
-<<<<<<< HEAD
-=======
           - name: CONFIG_LOGGING_NAME
             value: config-logging
->>>>>>> 76603c83
           - name: BROKER_INGRESS_IMAGE
             value: github.com/knative/eventing/cmd/broker/ingress
           - name: BROKER_INGRESS_SERVICE_ACCOUNT
@@ -52,12 +49,9 @@
             value: github.com/knative/eventing/cmd/broker/filter
           - name: BROKER_FILTER_SERVICE_ACCOUNT
             value: eventing-broker-filter
-<<<<<<< HEAD
-=======
         ports:
           - containerPort: 9090
             name: metrics
->>>>>>> 76603c83
         volumeMounts:
           - name: config-logging
             mountPath: /etc/config-logging
